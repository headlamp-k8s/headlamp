import { test, expect } from "@playwright/test";

function clusterName() {
  return process.env.HEADLAMP_E2E_CLUSTER_NAME || 'minikube';
}

// async function handleAuth({ page }) {
//   // await page.goto('/');

//   const token = process.env.HEADLAMP_E2E_TOKEN || '';
//   if (token) {
//     // Expect a title "to contain" a substring.
//     await expect(page).toHaveTitle(/Token/);
//     await expect(page).toHaveURL(/.*token/);

//     expect(token).not.toBe('');
//     await page.locator('#token').fill(token);
//     await page.locator('#token').press('Enter');
//   } else {
//     throw "nooooo";
//   }

//   // await expect(page).toHaveURL(new RegExp(`.*${clusterName()}`));
// };

// test("root URL redirects to one with cluster view", async ({ page }) => {
//   await page.goto(`/c/${clusterName()}`);
//   await handleAuth({ page });
//   // await expect(page).toHaveURL(new RegExp(`/c/${clusterName()}`));
//   await expect(page).toHaveTitle(/Cluster/);
// });

async function handleAuth({ page }) {
  const token = process.env.HEADLAMP_E2E_TOKEN || '';
  if (token) {
    // Expect a title "to contain" a substring.
    await expect(page).toHaveTitle(/Token/);

    // Expects the URL to contain c/main/token
    await expect(page).toHaveURL(/.*token/);

    await page.locator("#token").fill(token);
    await page.locator("#token").press("Enter");
  }
}

test("headlamp is there and so is minikube", async ({ page }) => {
  await page.goto("/");
  await handleAuth({ page });
  await expect(page).toHaveURL(new RegExp(`.*${clusterName()}`));

<<<<<<< HEAD
  await expect(page).toHaveURL(/.*main/);
});

test('GET /plugins/list returns plugins list', async ({ page }) => {
  const response = await page.goto('/plugins');
  expect(response).toBeTruthy();

  const json = await response.json();

  expect(json.length).toBeGreaterThan(0);
  expect(json.some(str => str.includes('plugins/app-menus'))).toBeTruthy();
=======
  await page.goto(`/c/${clusterName()}/namespaces`);
  await handleAuth({ page });
  // await expect(page).toHaveTitle(/Namespaces/);
  await expect(page).toHaveURL(/.*namespaces/);
>>>>>>> fad02c5a
});<|MERGE_RESOLUTION|>--- conflicted
+++ resolved
@@ -49,8 +49,10 @@
   await handleAuth({ page });
   await expect(page).toHaveURL(new RegExp(`.*${clusterName()}`));
 
-<<<<<<< HEAD
-  await expect(page).toHaveURL(/.*main/);
+  await page.goto(`/c/${clusterName()}/namespaces`);
+  await handleAuth({ page });
+  // await expect(page).toHaveTitle(/Namespaces/);
+  await expect(page).toHaveURL(/.*namespaces/);
 });
 
 test('GET /plugins/list returns plugins list', async ({ page }) => {
@@ -61,10 +63,4 @@
 
   expect(json.length).toBeGreaterThan(0);
   expect(json.some(str => str.includes('plugins/app-menus'))).toBeTruthy();
-=======
-  await page.goto(`/c/${clusterName()}/namespaces`);
-  await handleAuth({ page });
-  // await expect(page).toHaveTitle(/Namespaces/);
-  await expect(page).toHaveURL(/.*namespaces/);
->>>>>>> fad02c5a
 });